--- conflicted
+++ resolved
@@ -13,11 +13,7 @@
 from bleak.uuids import normalize_uuid_str
 
 from aiobmsble import BMSDp, BMSInfo, BMSMode, BMSSample, BMSValue, MatcherPattern
-<<<<<<< HEAD
-from aiobmsble.basebms import BaseBMS, barr2str, crc_sum, strstart2int
-=======
 from aiobmsble.basebms import BaseBMS, barr2str, crc_sum, lstr2int
->>>>>>> d82de7fc
 
 
 class BMS(BaseBMS):
@@ -199,11 +195,7 @@
 
         # wait for BMS ready (0xC8)
         _bms_info: BMSInfo = await self._fetch_device_info()
-<<<<<<< HEAD
-        self._sw_version = strstart2int(_bms_info.get("sw_version", "0"))
-=======
         self._sw_version = lstr2int(_bms_info.get("sw_version", "0"))
->>>>>>> d82de7fc
         self._log.debug("device information: %s", _bms_info)
         self._prot_offset = -32 if self._sw_version < 11 else 0
         if not self._bms_ready:
