"""Base class defintion for battery management systems (BMS).

Project: aiobmsble, https://pypi.org/p/aiobmsble/
License: Apache-2.0, http://www.apache.org/licenses/
"""

from abc import ABC, abstractmethod
import asyncio
from collections.abc import Callable, MutableMapping
from itertools import takewhile
import logging
from statistics import fmean
from types import TracebackType
from typing import Any, Final, Literal, Self, final

from bleak import BleakClient
from bleak.backends.characteristic import BleakGATTCharacteristic
from bleak.backends.device import BLEDevice
from bleak.exc import BleakCharacteristicNotFoundError, BleakError
from bleak_retry_connector import BLEAK_TIMEOUT, establish_connection

from aiobmsble import BMSDp, BMSInfo, BMSSample, BMSValue, MatcherPattern


class BaseBMS(ABC):
    """Abstract base class for battery management system."""

    INFO: BMSInfo  # static BMS info, set "default_" keys in subclass
    MAX_RETRY: Final[int] = 3  # max number of retries for data requests
    TIMEOUT: Final[float] = BLEAK_TIMEOUT / 4  # default timeout for BMS operations
    # calculate time between retries to complete all retries (2 modes) in TIMEOUT seconds
    _RETRY_TIMEOUT: Final[float] = TIMEOUT / (2**MAX_RETRY - 1)
    _MAX_TIMEOUT_FACTOR: Final[int] = 8  # limit timout increase to 8x
    _MAX_CELL_VOLT: Final[float] = 5.906  # max cell potential
    _HRS_TO_SECS: Final[int] = 60 * 60  # seconds in an hour

    class PrefixAdapter(logging.LoggerAdapter):
        """Logging adpater to add instance ID to each log message."""

        def process(
            self, msg: str, kwargs: MutableMapping[str, Any]
        ) -> tuple[str, MutableMapping[str, Any]]:
            """Process the logging message."""
            prefix: str = str(self.extra.get("prefix") if self.extra else "")
            return (f"{prefix} {msg}", kwargs)

    def __init__(
        self,
        ble_device: BLEDevice,
        keep_alive: bool = True,
        logger_name: str = "",
    ) -> None:
        """Intialize the BMS.

        `_notification_handler`: the callback function used for notifications from `uuid_rx()`
            characteristic. Not defined as abstract in this base class, as it can be both,
            a normal or async function

        Args:
            ble_device (BLEDevice): the Bleak device to connect to
            bms_info (dict[Literal["manufacturer", "model"], str]): default BMS identification
            keep_alive (bool): if true, the connection will be kept active after each update.
                Make sure to call `disconnect()` when done using the BMS class or better use
                `async with` context manager (requires `keep_alive=True`).
            logger_name (str): name of the logger for the BMS instance, default: module name

        """
        assert (
            getattr(self, "_notification_handler", None) is not None
        ), "BMS class must define `_notification_handler` method"
        assert {"default_manufacturer", "default_model"}.issubset(
            self.INFO
        ), "BMS class must define `INFO`"
        self._ble_device: Final[BLEDevice] = ble_device
        self._keep_alive: Final[bool] = keep_alive
        self.name: Final[str] = self._ble_device.name or "undefined"
        self._inv_wr_mode: bool | None = None  # invert write mode (WNR <-> W)
        logger_name = logger_name or self.__class__.__module__
        self._log: Final[BaseBMS.PrefixAdapter] = BaseBMS.PrefixAdapter(
            logging.getLogger(f"{logger_name}"),
            {"prefix": f"{self.name}|{self._ble_device.address[-5:].replace(':','')}:"},
        )

        self._log.debug(
            "initializing %s, BT address: %s", self.bms_id(), ble_device.address
        )
        self._client: BleakClient = BleakClient(
            self._ble_device,
            disconnected_callback=self._on_disconnect,
            services=[*self.uuid_services()],
        )
        self._data: bytearray = bytearray()
        self._data_event: Final[asyncio.Event] = asyncio.Event()

    @final
    async def __aenter__(self) -> Self:
        """Asynchronous context manager to implement `async with` functionality."""
        if not self._keep_alive:
            raise ValueError("usage of context manager requires `keep_alive=True`.")
        await self._connect()
        return self

    @final
    async def __aexit__(
        self,
        typ: type[BaseException] | None,
        exc: BaseException | None,
        tb: TracebackType | None,
    ) -> None:
        """Asynchronous context manager exit functionality."""
        await self.disconnect()

    @final
    @classmethod
    def get_bms_module(cls) -> str:
        """Return BMS module name, e.g. aiobmsble.bms.dummy_bms."""
        return cls.__module__

    @staticmethod
    @abstractmethod
    def matcher_dict_list() -> list[MatcherPattern]:
        """Return a list of Bluetooth advertisement matchers."""

    @final
    @classmethod
    def bms_id(cls) -> str:
        """Return static BMS information as string."""
        return f"{cls.INFO['default_manufacturer']} {cls.INFO['default_model']}"

    @staticmethod
    @abstractmethod
    def uuid_services() -> list[str]:
        """Return list of 128-bit UUIDs of services required by BMS."""

    @staticmethod
    @abstractmethod
    def uuid_rx() -> str:
        """Return 16-bit UUID of characteristic that provides notification/read property."""

    @staticmethod
    @abstractmethod
    def uuid_tx() -> str:
        """Return 16-bit UUID of characteristic that provides write property."""

    @final
    async def device_info(self) -> BMSInfo:
        """Return a dictionary of device information.

        keys: manufacturer, model, model_id, name, serial_number, sw_version, hw_version
        """

        disconnect: Final[bool] = not self._client.is_connected
        await self._connect()
        dev_info: Final[BMSInfo] = await self._fetch_device_info()
        if disconnect:
            await self.disconnect()

        self._log.debug("BMS info %s", dev_info)
        return dev_info

    async def _fetch_device_info(self) -> BMSInfo:
        """Fetch the device information via BLE."""
        if not self._client.services.get_service("180a"):
            self._log.debug("No BT device information available.")
            return BMSInfo()

        type CharacteristicType = Literal[
            "model",
            "serial_number",
            "fw_version",
            "sw_version",
            "hw_version",
            "manufacturer",
        ]

        characteristics: Final[tuple[tuple[str, CharacteristicType], ...]] = (
            ("2a24", "model"),
            ("2a25", "serial_number"),
            ("2a26", "fw_version"),
            ("2a27", "hw_version"),
            ("2a28", "sw_version"),  # overwrite FW with SW version
            ("2a29", "manufacturer"),
        )

        info: BMSInfo = BMSInfo()
        for char, key in characteristics:
            try:
                if value := await self._client.read_gatt_char(char):
                    info[key] = barr2str(value)
                    self._log.debug("BT device %s: '%s'", key, info[key])
            except BleakCharacteristicNotFoundError:
                pass

        return info

    @staticmethod
    def _calc_values() -> frozenset[BMSValue]:
        """Return values that the BMS cannot provide and need to be calculated.

        See _add_missing_values() function for the required input to actually do so.
        """
        return frozenset()

    @final
    @staticmethod
    def _add_missing_values(data: BMSSample, values: frozenset[BMSValue]) -> None:
        """Calculate missing BMS values from existing ones.

        Args:
            data: data dictionary with values received from BMS
            values: list of values to calculate and add to the dictionary

        Returns:
            None

        """
        if not values or not data:
            return

        def can_calc(value: BMSValue, using: frozenset[BMSValue]) -> bool:
            """Check value to add does not exist, is requested, and needed data is available."""
            return (value in values) and (value not in data) and using.issubset(data)

        cell_voltages: Final[list[float]] = data.get("cell_voltages", [])
        battery_level: Final[int | float] = data.get("battery_level", 0)
        current: Final[float] = data.get("current", 0)

        calculations: dict[BMSValue, tuple[set[BMSValue], Callable[[], Any]]] = {
            "voltage": ({"cell_voltages"}, lambda: round(sum(cell_voltages), 3)),
            "delta_voltage": (
                {"cell_voltages"},
                lambda: (
                    round(max(cell_voltages) - min(cell_voltages), 3)
                    if len(cell_voltages)
                    else None
                ),
            ),
            "cycle_charge": (
                {"design_capacity", "battery_level"},
                lambda: (data.get("design_capacity", 0) * battery_level) / 100,
            ),
            "battery_level": (
                {"design_capacity", "cycle_charge"},
                lambda: round(
                    data.get("cycle_charge", 0) / data.get("design_capacity", 0) * 100,
                    1,
                ),
            ),
            "cycle_capacity": (
                {"voltage", "cycle_charge"},
                lambda: round(data.get("voltage", 0) * data.get("cycle_charge", 0), 3),
            ),
            "cycles": (
                {"design_capacity", "total_charge"},
                lambda: data.get("total_charge", 0) // data.get("design_capacity", 0),
            ),
            "power": (
                {"voltage", "current"},
                lambda: round(data.get("voltage", 0) * current, 3),
            ),
            "battery_charging": ({"current"}, lambda: current > 0),
            "runtime": (
                {"current", "cycle_charge"},
                lambda: (
                    int(
                        data.get("cycle_charge", 0)
                        / abs(current)
                        * BaseBMS._HRS_TO_SECS
                    )
                    if current < 0
                    else None
                ),
            ),
            "temperature": (
                {"temp_values"},
                lambda: (
                    round(fmean(data.get("temp_values", [])), 3)
                    if data.get("temp_values")
                    else None
                ),
            ),
        }

        for attr, (required, calc_func) in calculations.items():
            if (
                can_calc(attr, frozenset(required))
                and (value := calc_func()) is not None
            ):
                data[attr] = value

        # do sanity check on values to set problem state
        data["problem"] = any(
            [
                data.get("problem", False),
                data.get("problem_code", False),
                data.get("voltage") is not None and data.get("voltage", 0) <= 0,
                any(v <= 0 or v > BaseBMS._MAX_CELL_VOLT for v in cell_voltages),
                data.get("delta_voltage", 0) > BaseBMS._MAX_CELL_VOLT,
                data.get("cycle_charge") is not None
                and data.get("cycle_charge", 0.0) <= 0.0,
                battery_level > 100,
            ]
        )

    @final
    def _on_disconnect(self, _client: BleakClient) -> None:
        """Disconnect callback function."""

        self._log.debug("disconnected from BMS")

    async def _init_connection(
        self, char_notify: BleakGATTCharacteristic | int | str | None = None
    ) -> None:
        # reset any stale data from BMS
        self._data.clear()
        self._data_event.clear()

        await self._client.start_notify(
            char_notify or self.uuid_rx(), getattr(self, "_notification_handler")
        )

    @final
    async def _connect(self) -> None:
        """Connect to the BMS and setup notification if not connected."""

        if self._client.is_connected:
            self._log.debug("BMS already connected")
            return

        try:
            await self._client.disconnect()  # ensure no stale connection exists
        except (BleakError, TimeoutError) as exc:
            self._log.debug(
                "failed to disconnect stale connection (%s)", type(exc).__name__
            )

        self._log.debug("connecting BMS")
        self._client = await establish_connection(
            client_class=BleakClient,
            device=self._ble_device,
            name=self._ble_device.address,
            disconnected_callback=self._on_disconnect,
            services=[*self.uuid_services()],
        )

        try:
            await self._init_connection()
        except Exception as exc:
            self._log.info(
                "failed to initialize BMS connection (%s)", type(exc).__name__
            )
            await self.disconnect()
            raise

    def _wr_response(self, char: int | str) -> bool:
        char_tx: Final[BleakGATTCharacteristic | None] = (
            self._client.services.get_characteristic(char)
        )
        return bool(char_tx and "write" in getattr(char_tx, "properties", []))

    @final
    async def _send_msg(
        self,
        data: bytes,
        max_size: int,
        char: int | str,
        attempt: int,
        inv_wr_mode: bool = False,
    ) -> None:
        """Send message to the bms in chunks if needed."""
        chunk_size: Final[int] = max_size or len(data)

        for i in range(0, len(data), chunk_size):
            chunk: bytes = data[i : i + chunk_size]
            self._log.debug(
                "TX BLE req #%i (%s%s%s): %s",
                attempt + 1,
                "!" if inv_wr_mode else "",
                "W" if self._wr_response(char) else "WNR",
                "." if self._inv_wr_mode is not None else "",
                chunk.hex(" "),
            )
            await self._client.write_gatt_char(
                char,
                chunk,
                response=(self._wr_response(char) != inv_wr_mode),
            )

    async def _await_reply(
        self,
        data: bytes,
        char: int | str | None = None,
        wait_for_notify: bool = True,
        max_size: int = 0,
    ) -> None:
        """Send data to the BMS and wait for valid reply notification."""

        for inv_wr_mode in (
            [False, True] if self._inv_wr_mode is None else [self._inv_wr_mode]
        ):
            try:
                self._data_event.clear()  # clear event before requesting new data
                for attempt in range(BaseBMS.MAX_RETRY):
                    await self._send_msg(
                        data, max_size, char or self.uuid_tx(), attempt, inv_wr_mode
                    )
                    if not wait_for_notify:
                        return  # write without wait for response selected
                    try:
                        await asyncio.wait_for(
                            self._wait_event(),
                            BaseBMS._RETRY_TIMEOUT
                            * min(2**attempt, BaseBMS._MAX_TIMEOUT_FACTOR),
                        )
                    except TimeoutError:
                        self._log.debug("TX BLE request timed out.")
                        continue  # retry sending data

                    self._inv_wr_mode = inv_wr_mode
                    return  # leave loop if no exception
            except BleakError as exc:
                # reconnect on communication errors
                self._log.warning(
                    "TX BLE request error, retrying connection (%s)", type(exc).__name__
                )
                await self.disconnect()
                await self._connect()
        raise TimeoutError

    @final
    async def disconnect(self, reset: bool = False) -> None:
        """Disconnect the BMS, includes stoping notifications."""

        self._log.debug("disconnecting BMS (%s)", str(self._client.is_connected))
        try:
            self._data_event.clear()
            if reset:
                self._inv_wr_mode = None  # reset write mode
            await self._client.disconnect()
        except (BleakError, TimeoutError) as exc:
            self._log.error("disconnect failed! (%s)", type(exc).__name__)

    @final
    async def _wait_event(self) -> None:
        """Wait for data event and clear it."""
        await self._data_event.wait()
        self._data_event.clear()

    @abstractmethod
    async def _async_update(self) -> BMSSample:
        """Return a dictionary of BMS values (keys need to come from the SENSOR_TYPES list)."""

    @final
    async def async_update(self, raw: bool = False) -> BMSSample:
        """Retrieve updated values from the BMS using method of the subclass.

        Args:
            raw (bool): if true, the raw data from the BMS is returned without
                any calculations or missing values added

        Returns:
            BMSSample: dictionary with BMS values

        """
        await self._connect()

        data: BMSSample = await self._async_update()
        if not raw:
            self._add_missing_values(data, self._calc_values())

        if not self._keep_alive:
            # disconnect after data update to force reconnect next time (slow!)
            await self.disconnect()

        return data

    @staticmethod
    def _decode_data(
        fields: tuple[BMSDp, ...],
        data: bytearray | dict[int, bytearray],
        *,
        byteorder: Literal["little", "big"] = "big",
        offset: int = 0,
    ) -> BMSSample:
        result: BMSSample = {}
        for field in fields:
            if isinstance(data, dict) and field.idx not in data:
                continue
            msg: bytearray = data[field.idx] if isinstance(data, dict) else data
            result[field.key] = field.fct(
                int.from_bytes(
                    msg[offset + field.pos : offset + field.pos + field.size],
                    byteorder=byteorder,
                    signed=field.signed,
                )
            )
        return result

    @staticmethod
    def _cell_voltages(
        data: bytearray,
        *,
        cells: int,
        start: int,
        size: int = 2,
        byteorder: Literal["little", "big"] = "big",
        divider: int = 1000,
    ) -> list[float]:
        """Return cell voltages from BMS message.

        Args:
            data: Raw data from BMS
            cells: Number of cells to read
            start: Start position in data array
            size: Number of bytes per cell value (defaults 2)
            byteorder: Byte order ("big"/"little" endian)
            divider: Value to divide raw value by, defaults to 1000 (mv to V)

        Returns:
            list[float]: List of cell voltages in volts

        """
        return [
            value / divider
            for idx in range(cells)
            if (len(data) >= start + (idx + 1) * size)
            and (
                value := int.from_bytes(
                    data[start + idx * size : start + (idx + 1) * size],
                    byteorder=byteorder,
                    signed=False,
                )
            )
        ]

    @staticmethod
    def _temp_values(
        data: bytearray,
        *,
        values: int,
        start: int,
        size: int = 2,
        byteorder: Literal["little", "big"] = "big",
        signed: bool = True,
        offset: float = 0,
        divider: int = 1,
    ) -> list[int | float]:
        """Return temperature values from BMS message.

        Args:
            data: Raw data from BMS
            values: Number of values to read
            start: Start position in data array
            size: Number of bytes per cell value (defaults 2)
            byteorder: Byte order ("big"/"little" endian)
            signed: Indicates whether two's complement is used to represent the integer.
            offset: The offset read values are shifted by (for Kelvin use 273.15)
            divider: Value to divide raw value by, defaults to 1000 (mv to V)

        Returns:
            list[int | float]: List of temperature values

        """
        return [
            (value - offset) / divider
            for idx in range(values)
            if (len(data) >= start + (idx + 1) * size)
            and (
                (
                    value := int.from_bytes(
                        data[start + idx * size : start + (idx + 1) * size],
                        byteorder=byteorder,
                        signed=signed,
                    )
                )
                or (offset == 0)
            )
        ]


def barr2str(barr: bytearray) -> str:
    """Decode a bytearray to string, stopping at the first non-printable character."""
    s = barr.decode("utf-8", errors="ignore")
    for i, c in enumerate(s):
        if not c.isprintable():
            return s[:i].strip()
    return s.strip()


<<<<<<< HEAD
def strstart2int(string: str) -> int:
=======
def lstr2int(string: str) -> int:
>>>>>>> d82de7fc
    """Convert the beginning of a string to an integer, till first non-digit is found."""
    return int("".join(takewhile(str.isdigit, string)))


def crc_modbus(data: bytearray) -> int:
    """Calculate CRC-16-CCITT MODBUS."""
    crc: int = 0xFFFF
    for i in data:
        crc ^= i & 0xFF
        for _ in range(8):
            crc = (crc >> 1) ^ 0xA001 if crc % 2 else (crc >> 1)
    return crc & 0xFFFF


def lrc_modbus(data: bytearray) -> int:
    """Calculate MODBUS LRC."""
    return ((sum(data) ^ 0xFFFF) + 1) & 0xFFFF


def crc_xmodem(data: bytearray) -> int:
    """Calculate CRC-16-CCITT XMODEM."""
    crc: int = 0x0000
    for byte in data:
        crc ^= byte << 8
        for _ in range(8):
            crc = (crc << 1) ^ 0x1021 if (crc & 0x8000) else (crc << 1)
    return crc & 0xFFFF


def crc8(data: bytearray) -> int:
    """Calculate CRC-8/MAXIM-DOW."""
    crc: int = 0x00  # Initialwert für CRC

    for byte in data:
        crc ^= byte
        for _ in range(8):
            crc = (crc >> 1) ^ 0x8C if crc & 0x1 else crc >> 1

    return crc & 0xFF


def crc_sum(frame: bytearray, size: int = 1) -> int:
    """Calculate the checksum of a frame using a specified size.

    size : int, optional
        The size of the checksum in bytes (default is 1).
    """
    return sum(frame) & ((1 << (8 * size)) - 1)<|MERGE_RESOLUTION|>--- conflicted
+++ resolved
@@ -587,11 +587,7 @@
     return s.strip()
 
 
-<<<<<<< HEAD
-def strstart2int(string: str) -> int:
-=======
 def lstr2int(string: str) -> int:
->>>>>>> d82de7fc
     """Convert the beginning of a string to an integer, till first non-digit is found."""
     return int("".join(takewhile(str.isdigit, string)))
 
