--- conflicted
+++ resolved
@@ -587,45 +587,5 @@
       "source advmon (https://github.com/patman15/BMS_BLE-HA/issues/502)",
       "LANPWR battery"
     ]
-<<<<<<< HEAD
-=======
-  },
-  {
-    "advertisement": {
-      "local_name": "SPCC13C3BT43000017",
-      "rssi": -82,
-      "manufacturer_data": {
-        "19446": "4037c2a5"
-      },
-      "platform_data": [
-        "A5:C2:37:00:00:00"
-      ],
-      "service_uuids": [
-        "0000ff00-0000-1000-8000-00805f9b34fb"
-      ]
-    },
-    "type": "jbd_bms",
-    "_comments": [
-      "source advmon (https://github.com/patman15/BMS_BLE-HA/issues/514)"
-    ]
-  },
-  {
-    "advertisement": {
-      "local_name": "TZ-H006-02408-0042",
-      "manufacturer_data": {
-        "123": "02ffff7d"
-      },
-      "service_uuids": [
-        "0000ff00-0000-1000-8000-00805f9b34fb"
-      ],
-      "rssi": -69,
-      "platform_data": ["F4:F0:3C:00:00:00"]
-    },
-    "type": "jbd_bms",
-    "_comments": [
-      "source advmon (https://github.com/patman15/BMS_BLE-HA/issues/507)",
-      "CERRNSS battery"
-    ]
->>>>>>> 1bef23ef
   }
 ]