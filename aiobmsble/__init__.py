--- conflicted
+++ resolved
@@ -12,7 +12,7 @@
     "battery_charging",
     "battery_mode",
     "battery_level",
-    # "battery_health",
+    "battery_health",
     "current",
     "power",
     "temperature",
@@ -60,13 +60,8 @@
 
     battery_charging: bool  # True: battery charging
     battery_mode: BMSMode  # BMS charging mode
-<<<<<<< HEAD
     battery_level: int | float  # [%] SoC
     battery_health: int | float  # [%] SoH
-=======
-    battery_level: int | float  # [%]
-    # battery_health: int | float  # [%]
->>>>>>> d55708de
     current: float  # [A] (positive: charging)
     power: float  # [W] (positive: charging)
     temperature: int | float  # [°C]
