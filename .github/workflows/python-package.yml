--- conflicted
+++ resolved
@@ -37,10 +37,6 @@
         mypy .
         mypy aiobmsble --strict
     - name: Test with pytest
-<<<<<<< HEAD
-      run: pytest
-=======
       run: pytest
     - name: "Spell checking"
-      run: codespell
->>>>>>> 5b8567a8
+      run: codespell