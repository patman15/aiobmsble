"""Test the TianPwr BMS implementation."""

from collections.abc import Buffer
from typing import Final
from uuid import UUID

from bleak.backends.characteristic import BleakGATTCharacteristic
from bleak.uuids import normalize_uuid_str
import pytest

from aiobmsble import BMSSample
from aiobmsble.bms.tianpwr_bms import BMS
from tests.bluetooth import generate_ble_device
from tests.conftest import MockBleakClient


def ref_value() -> BMSSample:
    """Return reference value for mock Tian Power BMS."""
    return {
        "temp_sensors": 4,
        "voltage": 54.74,
        "current": 0.0,
        "battery_level": 60,
        "battery_health": 100,
        "cycle_charge": 138.96,
        "cycles": 0,
        "temperature": 24.167,
        "cycle_capacity": 7606.67,
        "power": 0.0,
        "design_capacity": 230,
        "battery_charging": False,
        "cell_count": 16,
        "cell_voltages": [
            3.415,
            3.419,
            3.419,
            3.422,
            3.421,
            3.422,
            3.425,
            3.424,
            3.421,
            3.425,
            3.421,
            3.421,
            3.422,
            3.42,
            3.422,
            3.429,
        ],
        "temp_values": [28.0, 25.0, 23.0, 23.0, 23.0, 23.0],
        "delta_voltage": 0.014,
        "balancer": False,
        "chrg_mosfet": True,
        "dischrg_mosfet": True,
        "problem": False,
        "problem_code": 0,
    }


class MockTianPwrBleakClient(MockBleakClient):
    """Emulate a TianPwr BMS BleakClient."""

    RESP: Final[dict[int, bytearray]] = {
        0x81: bytearray(  # Software version frame
            b"\x55\x14\x81\x30\x2e\x31\x2e\x31\x30\x00\x00\x00\x00\x00\x00\x00\x00\x00\x00\xaa"
        ),
        0x82: bytearray(  # Hardware version frame
            b"\x55\x14\x82\x54\x50\x2d\x4c\x54\x35\x35\x00\x54\x42\x00\x00\x00\x00\x00\x00\xaa"
        ),
        0x83: bytearray(  # Status frame
            b"\x55\x14\x83\x00\x3c\x15\x62\x01\x18\x00\xe6\x00\xfa\x00\x00\x30\x30\x00\x64\xaa"
        ),  # 60%, 54.74V, 0A, 28° ambient temp, 23°, 25° MOS temp
        0x84: bytearray(  # General info frame
            b"\x55\x14\x84\x10\x04\x59\xd8\x36\x48\x00\x00\x00\x00\x00\x00\x00\x00\x00\x00\xaa"
        ),
        0x85: bytearray(  # Mosfet status frame
            b"\x55\x14\x85\x08\x23\x00\x00\x00\x00\x00\x00\x00\x00\x00\x00\x00\x00\x00\x00\xaa"
        ),
        0x87: bytearray(  # Temperatures frame
            b"\x55\x14\x87\x00\xe6\x00\xe6\x00\xe6\x00\xe6\x00\x00\x00\x00\x00\x00\x00\x00\xaa"
        ),
        0x88: bytearray(  # Cell voltages frame
            b"\x55\x14\x88\x0d\x57\x0d\x5b\x0d\x5b\x0d\x5e\x0d\x5d\x0d\x5e\x0d\x61\x0d\x60\xaa"
        ),
        0x89: bytearray(  # Cell voltages frame
            b"\x55\x14\x89\x0d\x5d\x0d\x61\x0d\x5d\x0d\x5d\x0d\x5e\x0d\x5c\x0d\x5e\x0d\x65\xaa"
        ),
        0x8A: bytearray(  # Cell voltages frame
            b"\x55\x14\x8a\x00\x00\x00\x00\x00\x00\x00\x00\x00\x00\x00\x00\x00\x00\x00\x00\xaa"
        ),
        0x90: bytearray(
            b"\x55\x14\x90\x00\x00\x00\x00\x00\x00\x00\x00\x00\x00\x00\x00\x00\x00\x00\x00\xaa"
        ),
        0x91: bytearray(
            b"\x55\x14\x91\x00\x00\x00\x00\x00\x00\x00\x00\x00\x00\x00\x00\x00\x00\x00\x00\xaa"
        ),
        0x94: bytearray(
            b"\x55\x14\x91\x00\x00\x00\x00\x00\x00\x00\x00\x00\x00\x00\x00\x00\x00\x00\x00\xaa"
        ),
        0x95: bytearray(
            b"\x55\x14\x91\x00\x00\x00\x00\x00\x00\x00\x00\x00\x00\x00\x00\x00\x00\x00\x00\xaa"
        ),
    }

    def _response(
        self, char_specifier: BleakGATTCharacteristic | int | str | UUID, data: Buffer
    ) -> bytearray:
        if isinstance(char_specifier, str) and normalize_uuid_str(
            char_specifier
        ) == normalize_uuid_str("ff02"):
            frame: Final[bytes] = bytes(data)
            if frame[0] == 0x55 and frame[-1] == 0xAA and frame[1] == 0x04:
                return self.RESP[frame[2]]

        return bytearray()

    async def write_gatt_char(
        self,
        char_specifier: BleakGATTCharacteristic | int | str | UUID,
        data: Buffer,
        response: bool | None = None,
    ) -> None:
        """Issue write command to GATT."""

        assert self._notify_callback, (
            "write to characteristics but notification not enabled"
        )

        self._notify_callback(
            "MockTianPwrBleakClient", self._response(char_specifier, data)
        )


async def test_update(patch_bleak_client, keep_alive_fixture: bool) -> None:
    """Test TianPwr BMS data update."""

    patch_bleak_client(MockTianPwrBleakClient)

    bms = BMS(generate_ble_device(), keep_alive_fixture)

    assert await bms.async_update() == ref_value()

    # query again to check already connected state
    await bms.async_update()
    assert bms.is_connected is keep_alive_fixture

    await bms.disconnect()


async def test_device_info(patch_bleak_client) -> None:
    """Test that the BMS returns initialized dynamic device information."""
    patch_bleak_client(MockTianPwrBleakClient)
    bms = BMS(generate_ble_device())
    assert await bms.device_info() == {
        "hw_version": "TP-LT55",
        "sw_version": "0.1.10",
    }


@pytest.fixture(
    name="wrong_response",
    params=[
        (bytearray(b"\x51\x14\x83" + bytes(16) + b"\xaa"), "wrong_SOF"),
        (bytearray(b"\x55\x14\x83" + bytes(16) + b"\xa1"), "wrong_EOF"),
        (bytearray(b"\x55\x14\x83" + bytes(17) + b"\xaa"), "wrong_length_max"),
        (bytearray(b"\x55\x14\x83" + bytes(15) + b"\xaa"), "wrong_length_min"),
        (bytearray(), "empty_frame"),
    ],
    ids=lambda param: param[1],
)
def fix_response(request) -> bytearray:
    """Return faulty response frame."""
    return request.param[0]


async def test_invalid_response(
    monkeypatch, patch_bleak_client, patch_bms_timeout, wrong_response: bytearray
) -> None:
    """Test data up date with BMS returning invalid data."""

    patch_bms_timeout()

    monkeypatch.setattr(
        MockTianPwrBleakClient,
        "RESP",
        MockTianPwrBleakClient.RESP | {0x83: wrong_response},
    )

    patch_bleak_client(MockTianPwrBleakClient)

    bms = BMS(generate_ble_device())

    result: BMSSample = {}
    with pytest.raises(TimeoutError):
        result = await bms.async_update()

    assert not result
    await bms.disconnect()


async def test_missing_message(
    monkeypatch, patch_bleak_client, patch_bms_timeout
) -> None:
    """Test data up date with BMS returning no message type 83 but 90."""

    patch_bms_timeout()

    monkeypatch.setattr(
        MockTianPwrBleakClient,
        "RESP",
        MockTianPwrBleakClient.RESP
        | {
            0x83: bytearray(
                b"\x55\x14\x90\x00\x3c\x15\x62\x01\x18\x00\xe6\x00\xfa\x00\x00\x30\x30\x00\x64\xaa"
            )
        },
    )
    patch_bleak_client(MockTianPwrBleakClient)

    bms = BMS(generate_ble_device())

<<<<<<< HEAD
    # remove values from reference that are in 0x84 response (and dependent)
    ref: BMSSample = ref_value()
    key: BMSValue
    for key in (
        "battery_level",
        "battery_health",
        "battery_charging",
        "cycle_capacity",
        "power",
        "voltage",
        "current",
        "temp_values",
        "temperature",
    ):
        ref.pop(key)
    assert await bms.async_update() == ref
    await bms.disconnect()
=======
    with pytest.raises(TimeoutError):
        await bms.async_update()
>>>>>>> bb133847


@pytest.fixture(
    name="problem_response",
    params=[
        (
            bytearray(
                b"\x55\x14\x84\x10\x04\x59\xd8\x36\x48\x00\x00\x00\x00\x00\x00\x00\x00\x00\x01\xaa"
            ),
            "first_bit",
        ),
        (
            bytearray(
                b"\x55\x14\x84\x10\x04\x59\xd8\x36\x48\x00\x00\x80\x00\x00\x00\x00\x00\x00\x00\xaa"
            ),
            "last_bit",
        ),
    ],
    ids=lambda param: param[1],
)
def prb_response(request):
    """Return faulty response frame."""
    return request.param


async def test_problem_response(
    monkeypatch, patch_bleak_client, problem_response: tuple[bytearray, str]
) -> None:
    """Test data update with BMS returning error flags."""

    monkeypatch.setattr(
        MockTianPwrBleakClient,
        "RESP",
        MockTianPwrBleakClient.RESP | {0x84: problem_response[0]},
    )

    patch_bleak_client(MockTianPwrBleakClient)

    bms = BMS(generate_ble_device())

    result: BMSSample = await bms.async_update()
    assert result == ref_value() | {
        "problem": True,
        "problem_code": 1 << (0 if problem_response[1] == "first_bit" else 63),
    }

    await bms.disconnect()<|MERGE_RESOLUTION|>--- conflicted
+++ resolved
@@ -220,28 +220,8 @@
 
     bms = BMS(generate_ble_device())
 
-<<<<<<< HEAD
-    # remove values from reference that are in 0x84 response (and dependent)
-    ref: BMSSample = ref_value()
-    key: BMSValue
-    for key in (
-        "battery_level",
-        "battery_health",
-        "battery_charging",
-        "cycle_capacity",
-        "power",
-        "voltage",
-        "current",
-        "temp_values",
-        "temperature",
-    ):
-        ref.pop(key)
-    assert await bms.async_update() == ref
-    await bms.disconnect()
-=======
     with pytest.raises(TimeoutError):
         await bms.async_update()
->>>>>>> bb133847
 
 
 @pytest.fixture(
