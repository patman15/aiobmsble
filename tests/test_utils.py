"""Test the aiobmsble library utility functions."""

from types import ModuleType
from typing import Any

from bleak.backends.scanner import AdvertisementData
import pytest

from aiobmsble import MatcherPattern
from aiobmsble.basebms import BaseBMS
<<<<<<< HEAD
from aiobmsble.test_data import bms_advertisements
=======
from aiobmsble.test_data import BmsAdvList, adv_dict_to_advdata, bms_advertisements
>>>>>>> 04e2d231
from aiobmsble.utils import (
    _advertisement_matches,
    bms_cls,
    bms_identify,
    load_bms_plugins,
)


@pytest.fixture(
    name="plugin",
    params=sorted(
        load_bms_plugins(), key=lambda plugin: getattr(plugin, "__name__", "")
    ),
    ids=lambda param: param.__name__.split(".")[-1],
)
def plugin_fixture(request: pytest.FixtureRequest) -> ModuleType:
    """Return module of a BMS."""
    assert isinstance(request.param, ModuleType)
    return request.param


async def test_bms_identify(plugin: ModuleType) -> None:
    """Test that each BMS is correctly detected by a pattern.

    This also ensures that each BMS has at least one advertisement.
    """
    bms_type: str = getattr(plugin, "__name__", "").rsplit(".", 1)[-1]
    (adv, mac_addr, _type, _comments) = (
        bms_advertisements(bms_type).pop()
        if bms_type != "dummy_bms"
        else (
            adv_dict_to_advdata({"local_name": "dummy"}),
            "cc:cc:cc:cc:cc:cc",
            bms_type,
            "",
        )
    )

    bms_class: type[BaseBMS] | None = await bms_identify(adv, mac_addr)
    assert bms_class == plugin.BMS


async def test_bms_cls(plugin: ModuleType) -> None:
    """Test that a BMS class is correctly returned from its name."""
    # strip _bms to get only type
    bms_type: str = getattr(plugin, "__name__", "").rsplit(".", 1)[-1]
    bms_class: type[BaseBMS] | None = await bms_cls(bms_type)
    assert bms_class == plugin.BMS


@pytest.mark.parametrize("bms_type", ["unavailable_bms", "ignore_me"])
async def test_bms_cls_none(bms_type: str) -> None:
    """Test that a BMS class is None when name is not correct."""
    bms_class: type[BaseBMS] | None = await bms_cls(bms_type)
    assert bms_class is None


async def test_bms_identify_fail() -> None:
    """Test if bms_identify returns None if matching BMS for advertisement does not exist."""
    assert await bms_identify(adv_dict_to_advdata({}), "") is None


@pytest.mark.parametrize(
    ("matcher", "adv_dict", "mac_addr", "expected"),
    [
        (  # Match service_uuid
            {"service_uuid": "1234"},
            {"service_uuids": ["1234"]},
            "",
            True,
        ),
        (  # Do not match service_uuid
            {"service_uuid": "abcd"},
            {"service_uuids": ["1234"]},
            "",
            False,
        ),
        (  # Match service_data_uuid
            {"service_data_uuid": "abcd"},
            {"service_data": {"abcd": b"\x01\x02"}},
            "",
            True,
        ),
        (  # Do not Match service_data_uuid
            {"service_data_uuid": "efgh"},
            {"service_data": {"abcd": b"\x01\x02"}},
            "",
            False,
        ),
        (  # Match manufacturer_id
            {"manufacturer_id": 123},
            {"manufacturer_data": {123: b"\x01\x02"}},
            "",
            True,
        ),
        (  # Do not match manufacturer_id
            {"manufacturer_id": 456},
            {"manufacturer_data": {123: b"\x01\x02"}},
            "",
            False,
        ),
        (  # Match manufacturer_data_start
            {"manufacturer_id": 123, "manufacturer_data_start": b"\x01"},
            {"manufacturer_data": {123: b"\x01\x02"}},
            "",
            True,
        ),
        (  # Do not match manufacturer_data_start
            {"manufacturer_id": 123, "manufacturer_data_start": b"\x02"},
            {"manufacturer_data": {123: b"\x01\x02"}},
            "",
            False,
        ),
        (  # Match local_name with wildcard
            {"local_name": "Test*"},
            {"local_name": "TestDevice"},
            "",
            True,
        ),
        (  # Do not match local_name with wildcard
            {"local_name": "Foo*"},
            {"local_name": "BarDevice"},
            "",
            False,
        ),
        (  # Multiple criteria: all must match
            {
                "service_uuid": "1234",
                "manufacturer_id": 123,
                "local_name": "Dev*",
            },
            {
                "service_uuids": ["1234"],
                "manufacturer_data": {123: b"\x01"},
                "local_name": "Device",
            },
            "",
            True,
        ),
        (
            {
                "service_uuid": "1234",
                "manufacturer_id": 999,
                "local_name": "Dev*",
            },
            {
                "service_uuids": ["1234"],
                "manufacturer_data": {123: b"\x01"},
                "local_name": "Device",
            },
            "",
            False,
        ),
        ({}, {}, "", True),  # Empty matcher matches always
        ({"oui": "00:11:22"}, {}, "00:11:22:aa:bb:cc", True),
        ({"oui": "AA:bb:CC"}, {}, "aa:BB:cc:00:11:22", True),
        ({"oui": "00:11:22-xx:yy:zz"}, {}, "00:11:22:aa:bb:cc", True),
        ({"oui": "00"}, {}, "00:11:22:aa:bb:cc", True),
    ],
    ids=[
        "service_uuid-match",
        "service_uuid-no-match",
        "service_data_uuid-match",
        "service_data_uuid-no-match",
        "manufacturer_id-match",
        "manufacturer_id-no-match",
        "manufacturer_data_start-match",
        "manufacturer_data_start-no-match",
        "local_name-wildcard-match",
        "local_name-wildcard-no-match",
        "multiple-criteria-all-match",
        "multiple-criteria-one-no-match",
        "empty-matcher-always-match",
        "OUI-matches",
        "OUI-match-case-insensitive",
        "OUI-matches-long",
        "OUI-matches-short",
    ],
)
def test_advertisement_matches(
    matcher: MatcherPattern, adv_dict: dict[str, Any], mac_addr: str, expected: bool
) -> None:
    """Test _advertisement_matches() returns the expected result for a given matcher/advertisement.

    Args:
        matcher: The matcher object or criteria used to evaluate the advertisement data.
        adv_dict: The advertisement data dictionary to be checked against the matcher.
        mac_addr: Bluetooth device address
        expected: The expected boolean result indicating if the advertisement matches the criteria.

    Asserts:
        That advertisement_matches(matcher, adv_data) returns the value specified by expected.

    """
    assert _advertisement_matches(matcher, adv_dict_to_advdata(adv_dict), mac_addr) is expected<|MERGE_RESOLUTION|>--- conflicted
+++ resolved
@@ -3,16 +3,11 @@
 from types import ModuleType
 from typing import Any
 
-from bleak.backends.scanner import AdvertisementData
 import pytest
 
 from aiobmsble import MatcherPattern
 from aiobmsble.basebms import BaseBMS
-<<<<<<< HEAD
-from aiobmsble.test_data import bms_advertisements
-=======
-from aiobmsble.test_data import BmsAdvList, adv_dict_to_advdata, bms_advertisements
->>>>>>> 04e2d231
+from aiobmsble.test_data import adv_dict_to_advdata, bms_advertisements
 from aiobmsble.utils import (
     _advertisement_matches,
     bms_cls,
@@ -207,4 +202,7 @@
         That advertisement_matches(matcher, adv_data) returns the value specified by expected.
 
     """
-    assert _advertisement_matches(matcher, adv_dict_to_advdata(adv_dict), mac_addr) is expected+    assert (
+        _advertisement_matches(matcher, adv_dict_to_advdata(adv_dict), mac_addr)
+        is expected
+    )