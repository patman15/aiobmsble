[build-system]
requires = ["setuptools", "wheel"]
build-backend = "setuptools.build_meta"

[project]
name = "aiobmsble"
<<<<<<< HEAD
version = "0.15.0-beta.2"
=======
version = "0.14.2"
>>>>>>> 69cfe91b
requires-python = ">=3.12"
description = "Asynchronous Python library to query battery management systems via Bluetooth Low Energy."
readme = "README.md"
authors = [
  {name = "@patman15"},
  {name = "@daubman"},
  {name = "@krahabb"},
]
maintainers = [
  {name = "Patrick Loschmidt"}
]
license = "Apache-2.0"
license-files = ["LICENSE"]
keywords = [
    "BMS", "BLE", "battery", "Bluetooth"
]
classifiers = [
  "Programming Language :: Python :: 3",
  "Operating System :: OS Independent",
  "Development Status :: 4 - Beta",
  "Intended Audience :: Developers",
  "Topic :: Software Development :: Libraries :: Python Modules"
]
dependencies = [
  "bleak>=1.0.1; os_name != 'Windows'",
  "bleak>=2.0.0; os_name == 'Windows'",
  "bleak-retry-connector>=4.4.3",
]

[project.optional-dependencies]
dev = [
    "pytest", "pytest-asyncio", "pytest-cov", "pytest-xdist", "hypothesis", 
    "mypy", "ruff>=0.12.1,<0.15.0", "pylint-per-file-ignores", "netaddr", 
    "types-netaddr", "codespell"
]

[project.urls]
Homepage = "https://github.com/patman15/aiobmsble/"
Documentation = "https://github.com/patman15/aiobmsble/?tab=readme-ov-file#aiobmsble"
"Source Code" = "https://github.com/patman15/aiobmsble/"
"Bug Reports" = "https://github.com/patman15/aiobmsble/issues"

[project.scripts]
aiobmsble = "aiobmsble.__main__:main"

[tool.setuptools.package-data]
"aiobmsble.test_data" = ["*.json"]

[tool.pytest.ini_options]
minversion = "8.4"
addopts="-n auto --cov=aiobmsble --cov=examples --cov-branch --cov-report=term-missing --cov-fail-under=100 --log-level DEBUG"
pythonpath = [
    "aiobmsble",
]
testpaths = [
    "tests",
]
asyncio_mode = "auto"
asyncio_default_fixture_loop_scope = "function"

# ruff settings from HA 2025.9.0
[tool.ruff.lint]
select = [
    "A001",   # Variable {name} is shadowing a Python builtin
    "ASYNC",  # flake8-async
    "B002",   # Python does not support the unary prefix increment
    "B005",   # Using .strip() with multi-character strings is misleading
    "B007",   # Loop control variable {name} not used within loop body
#    "B009",   # Do not call getattr with a constant attribute value. It is not any safer than normal property access.
    "B014",   # Exception handler with duplicate exception
    "B015",   # Pointless comparison. Did you mean to assign a value? Otherwise, prepend assert or remove it.
    "B017",   # pytest.raises(BaseException) should be considered evil
    "B018",   # Found useless attribute access. Either assign it to a variable or remove it.
    "B023",   # Function definition does not bind loop variable {name}
    "B024",   # `{name}` is an abstract base class, but it has no abstract methods or properties
    "B026",   # Star-arg unpacking after a keyword argument is strongly discouraged
    "B032",   # Possible unintentional type annotation (using :). Did you mean to assign (using =)?
    "B035",   # Dictionary comprehension uses static key
    "B904",   # Use raise from to specify exception cause
    "B905",   # zip() without an explicit strict= parameter
    "BLE",
    "C",      # complexity
    "COM818", # Trailing comma on bare tuple prohibited
    "D",      # docstrings
    "DTZ003", # Use datetime.now(tz=) instead of datetime.utcnow()
    "DTZ004", # Use datetime.fromtimestamp(ts, tz=) instead of datetime.utcfromtimestamp(ts)
    "E",      # pycodestyle
    "F",      # pyflakes/autoflake
    "F541",   # f-string without any placeholders
    "FLY",    # flynt
    "FURB",   # refurb
    "G",      # flake8-logging-format
    "I",      # isort
    "INP",    # flake8-no-pep420
    "ISC",    # flake8-implicit-str-concat
    "ICN001", # import concentions; {name} should be imported as {asname}
    "LOG",    # flake8-logging
    "N804",   # First argument of a class method should be named cls
    "N805",   # First argument of a method should be named self
    "N815",   # Variable {name} in class scope should not be mixedCase
    "PERF",   # Perflint
    "PGH",    # pygrep-hooks
    "PIE",    # flake8-pie
    "PL",     # pylint
    "PT",     # flake8-pytest-style
    "PTH",    # flake8-pathlib
    "PYI",    # flake8-pyi
    "RET",    # flake8-return
    "RSE",    # flake8-raise
    "RUF005", # Consider iterable unpacking instead of concatenation
    "RUF006", # Store a reference to the return value of asyncio.create_task
    "RUF007", # Prefer itertools.pairwise() over zip() when iterating over successive pairs
    "RUF008", # Do not use mutable default values for dataclass attributes
    "RUF010", # Use explicit conversion flag
    "RUF013", # PEP 484 prohibits implicit Optional
    "RUF016", # Slice in indexed access to type {value_type} uses type {index_type} instead of an integer
    "RUF017", # Avoid quadratic list summation
    "RUF018", # Avoid assignment expressions in assert statements
    "RUF019", # Unnecessary key check before dictionary access
    "RUF020", # {never_like} | T is equivalent to T
    "RUF021", # Parenthesize a and b expressions when chaining and and or together, to make the precedence clear
    "RUF022", # Sort __all__
    "RUF023", # Sort __slots__
    "RUF024", # Do not pass mutable objects as values to dict.fromkeys
    "RUF026", # default_factory is a positional-only argument to defaultdict
    "RUF030", # print() call in assert statement is likely unintentional
    "RUF032", # Decimal() called with float literal argument
    "RUF033", # __post_init__ method with argument defaults
    "RUF034", # Useless if-else condition
    "RUF100", # Unused `noqa` directive
    "RUF101", # noqa directives that use redirected rule codes
    "RUF200", # Failed to parse pyproject.toml: {message}
    "S102",   # Use of exec detected
    "S103",   # bad-file-permissions
    "S108",   # hardcoded-temp-file
    "S306",   # suspicious-mktemp-usage
    "S307",   # suspicious-eval-usage
    "S313",   # suspicious-xmlc-element-tree-usage
    "S314",   # suspicious-xml-element-tree-usage
    "S315",   # suspicious-xml-expat-reader-usage
    "S316",   # suspicious-xml-expat-builder-usage
    "S317",   # suspicious-xml-sax-usage
    "S318",   # suspicious-xml-mini-dom-usage
    "S319",   # suspicious-xml-pull-dom-usage
    "S601",   # paramiko-call
    "S602",   # subprocess-popen-with-shell-equals-true
    "S604",   # call-with-shell-equals-true
    "S608",   # hardcoded-sql-expression
    "S609",   # unix-command-wildcard-injection
    "SIM",    # flake8-simplify
    "SLF",    # flake8-self
    "SLOT",   # flake8-slots
    "T100",   # Trace found: {name} used
    "T20",    # flake8-print
    "TC",     # flake8-type-checking
    "TID",    # Tidy imports
    "TRY",    # tryceratops
    "UP",     # pyupgrade
    "UP031",  # Use format specifiers instead of percent format
    "UP032",  # Use f-string instead of `format` call
    "W",      # pycodestyle
]

ignore = [
    "ASYNC109", # Async function definition with a `timeout` parameter Use `asyncio.timeout` instead
    "ASYNC110", # Use `asyncio.Event` instead of awaiting `asyncio.sleep` in a `while` loop
    "D202",     # No blank lines allowed after function docstring
    "D203",     # 1 blank line required before class docstring
    "D213",     # Multi-line docstring summary should start at the second line
    "D406",     # Section name should end with a newline
    "D407",     # Section name underlining
    "E501",     # line too long

#    "PLC1901", # {existing} can be simplified to {replacement} as an empty string is falsey; too many false positives
#    "PLR0911", # Too many return statements ({returns} > {max_returns})
#    "PLR0912", # Too many branches ({branches} > {max_branches})
    "PLR0913", # Too many arguments to function call ({c_args} > {max_args})
#    "PLR0915", # Too many statements ({statements} > {max_statements})
    "PLR2004", # Magic value used in comparison, consider replacing {value} with a constant variable
#    "PLW1641", # __eq__ without __hash__
#    "PLW2901", # Outer {outer_kind} variable {name} overwritten by inner {inner_kind} target
#    "PT011",   # pytest.raises({exception}) is too broad, set the `match` parameter or use a more specific exception
    "PT018",   # Assertion should be broken down into multiple parts
#    "RUF001",  # String contains ambiguous unicode character.
#    "RUF002",  # Docstring contains ambiguous unicode character.
#    "RUF003",  # Comment contains ambiguous unicode character.
#    "RUF015",  # Prefer next(...) over single element slice
    "SIM102",  # Use a single if statement instead of nested if statements
#    "SIM103",  # Return the condition {condition} directly
#    "SIM108",  # Use ternary operator {contents} instead of if-else-block
#    "SIM115",  # Use context handler for opening files

    # Moving imports into type-checking blocks can mess with pytest.patch()
    "TC001", # Move application import {} into a type-checking block
    "TC002", # Move third-party import {} into a type-checking block
    "TC003", # Move standard library import {} into a type-checking block
    # Quotes for typing.cast generally not necessary, only for performance critical paths
    "TC006", # Add quotes to type expression in typing.cast()

    "TRY003", # Avoid specifying long messages outside the exception class
    "TRY400", # Use `logging.exception` instead of `logging.error`
    # Ignored due to performance: https://github.com/charliermarsh/ruff/issues/2923
#    "UP038", # Use `X | Y` in `isinstance` call instead of `(X, Y)`
#    "UP046", # Non PEP 695 generic class
#    "UP047", # Non PEP 696 generic function
#    "UP049", # Avoid private type parameter names

    # May conflict with the formatter, https://docs.astral.sh/ruff/formatter/#conflicting-lint-rules
    "W191",
    "E111",
    "E114",
    "E117",
    "D206",
    "D300",
    "Q",
    "COM812",
    "COM819",

    # Disabled because ruff does not understand type of __all__ generated by a function
    "PLE0605",
]


[tool.ruff.lint.isort]
force-sort-within-sections = true
known-first-party = [
    "homeassistant",
]
combine-as-imports = true
split-on-trailing-comma = false

[tool.ruff.lint.per-file-ignores]
# Temporary for BMS_BLE-HA
"tests/**" = ["SLF"]

[tool.ruff.lint.mccabe]
max-complexity = 25

[tool.pylint.main]
load-plugins = [
    "pylint_per_file_ignores"
]

[tool.pylint."messages control"]
per-file-ignores = [
    "tests/**:protected-access"
]

[tool.codespell]
ignore-regex = 'b".*"'<|MERGE_RESOLUTION|>--- conflicted
+++ resolved
@@ -4,11 +4,7 @@
 
 [project]
 name = "aiobmsble"
-<<<<<<< HEAD
 version = "0.15.0-beta.2"
-=======
-version = "0.14.2"
->>>>>>> 69cfe91b
 requires-python = ">=3.12"
 description = "Asynchronous Python library to query battery management systems via Bluetooth Low Energy."
 readme = "README.md"
