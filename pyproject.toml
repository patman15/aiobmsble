--- conflicted
+++ resolved
@@ -4,11 +4,7 @@
 
 [project]
 name = "aiobmsble"
-<<<<<<< HEAD
-version = "0.13.1-beta.1"
-=======
-version = "0.13.1b1"
->>>>>>> 1776f476
+version = "0.14.0-beta.2"
 requires-python = ">=3.12"
 description = "Asynchronous Python library to query battery management systems via Bluetooth Low Energy."
 readme = "README.md"
